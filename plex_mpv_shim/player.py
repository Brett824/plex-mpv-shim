import logging
import os
import sys
import pyperclip
import requests
import urllib.parse
from pathlib import Path

from threading import RLock, Lock
from queue import Queue
from collections import OrderedDict

from . import conffile
from .utils import synchronous, Timer, get_resource
from .conf import settings
from .menu import OSDMenu
from .media import MediaType
from .conffile import confdir

log = logging.getLogger('player')
mpv_log = logging.getLogger('mpv')

python_mpv_available=True
is_using_ext_mpv=False
if not settings.mpv_ext:
    try:
        import mpv
        log.info("Using libmpv1 playback backend.")
    except OSError:
        log.warning("Could not find libmpv1.")
        python_mpv_available=False

if settings.mpv_ext or not python_mpv_available:
    import python_mpv_jsonipc as mpv
    log.info("Using external mpv playback backend.")
    is_using_ext_mpv=True

APP_NAME = 'plex-mpv-shim'

SUBTITLE_POS = {
    "top": 0,
    "bottom": 100,
    "middle": 80,
}

mpv_log_levels = {
    "fatal": mpv_log.error,
    "error": mpv_log.error,
    "warn": mpv_log.warning,
    "info": mpv_log.info
}

def mpv_log_handler(level, prefix, text):
    if level in mpv_log_levels:
        mpv_log_levels[level]("{0}: {1}".format(prefix, text))
    else:
        mpv_log.debug("{0}: {1}".format(prefix, text))

win_utils = None
if sys.platform.startswith("win32") or sys.platform.startswith("cygwin"):
    try:
        from . import win_utils
    except ModuleNotFoundError:
        log.warning("win_utils is not available.")

# Q: What is with the put_task call?
# A: Some calls to python-mpv require event processing.
#    put_task is used to deal with the events originating from
#    the event thread, which would cause deadlock if they run there.

class PlayerManager(object):
    """
    Manages the relationship between a ``Player`` instance and a ``Media``
    item.  This is designed to be used as a singleton via the ``playerManager``
    instance in this module.  All communication between a caller and either the
    current ``player`` or ``media`` instance should be done through this class
    for thread safety reasons as all methods that access the ``player`` or
    ``media`` are thread safe.
    """
    def __init__(self):
        mpv_options = OrderedDict()
        self._media_item = None
        self._lock = RLock()
        self._finished_lock = Lock()
        self.last_update = Timer()
        self.__part = 1
        self.timeline_trigger = None
        self.action_trigger = None
        self.external_subtitles = {}
        self.external_subtitles_rev = {}
        self.url = None
        self.evt_queue = Queue()
        self.is_in_intro = False
        self.intro_has_triggered = False
        self.current_sub_track = None
        self.last_sub_track = None


        if is_using_ext_mpv:
            mpv_options.update(
                {
                    "start_mpv": settings.mpv_ext_start,
                    "ipc_socket": settings.mpv_ext_ipc,
                    "mpv_location": settings.mpv_ext_path,
                    "player-operation-mode": "cplayer"
                }
            )

<<<<<<< HEAD
        conf_dir = Path(confdir("plex-mpv-shim"))
        log_dir = conf_dir / "mpv.log"
        scripts = ":".join([str(x) for x in (conf_dir / "scripts").glob("*.lua")])

        # todo figure out how to put these in a file
        mpv_options.update({
            'script-opts': 'osc-layout=slimbox,osc-deadzonesize=.9,osc-valign=1.05',
            'scripts': scripts,
            'log-file': log_dir,
        })
=======
        if settings.menu_mouse:
            if is_using_ext_mpv:
                mpv_options["script"] = get_resource("mouse.lua")
            else:
                mpv_options["scripts"] = get_resource("mouse.lua")
>>>>>>> f9644861

        if not (settings.mpv_ext and settings.mpv_ext_no_ovr):
            mpv_options["include"] = conffile.get(APP_NAME, "mpv.conf", True)
            mpv_options["input_conf"] = conffile.get(APP_NAME, "input.conf", True)

        self._player = mpv.MPV(input_default_bindings=True, input_vo_keyboard=True,
                               input_media_keys=True, log_handler=mpv_log_handler,
                               loglevel=settings.mpv_log_level, **mpv_options)
        self.menu = OSDMenu(self)
        self.auto_insert = False

        def on_new_sub(name, text):
            if not self.auto_insert:
                return
            if not text or not text.strip():
                return
            pyperclip.copy(text.replace('\n', ' '))

        self._player.observe_property('sub-text', on_new_sub)

        if hasattr(self._player, 'osc'):
            self._player.osc = settings.enable_osc
        else:
            log.warning("This mpv version doesn't support on-screen controller.")

        # Wrapper for on_key_press that ignores None.
        def keypress(key):
            def wrapper(func):
                if key is not None:
                    self._player.on_key_press(key)(func)
                return func
            return wrapper

        @self._player.on_key_press('CLOSE_WIN')
        @self._player.on_key_press('STOP')
        @keypress(settings.kb_stop)
        def handle_stop():
            self.stop()
            self.timeline_handle()

        @keypress(settings.kb_prev)
        def handle_prev():
            self.put_task(self.play_prev)

        @keypress(settings.kb_next)
        def handle_next():
            self.put_task(self.play_next)

        @self._player.on_key_press('PREV')
        @self._player.on_key_press('XF86_PREV')
        def handle_media_prev():
            if settings.media_key_seek:
                self._player.command("seek", -15)
            else:
                self.put_task(self.play_prev)

        @self._player.on_key_press('NEXT')
        @self._player.on_key_press('XF86_NEXT')
        def handle_media_next():
            if settings.media_key_seek:
                if self.is_in_intro:
                    self.skip_intro()
                else:
                    self._player.command("seek", 30)
            else:
                self.put_task(self.play_next)

        @keypress(settings.kb_watched)
        def handle_watched():
            self.put_task(self.watched_skip)

        @keypress(settings.kb_unwatched)
        def handle_unwatched():
            self.put_task(self.unwatched_quit)

        @keypress(settings.kb_menu)
        def menu_open():
            if not self.menu.is_menu_shown:
                self.menu.show_menu()
            else:
                self.menu.hide_menu()

        @keypress(settings.kb_menu_esc)
        def menu_back():
            if self.menu.is_menu_shown:
                self.menu.menu_action('back')
            else:
                self._player.command('set', 'fullscreen', 'no')

        @keypress(settings.kb_menu_ok)
        def menu_ok():
            self.menu.menu_action('ok')

        @keypress(settings.kb_menu_left)
        def menu_left():
            if self.menu.is_menu_shown:
                self.menu.menu_action('left')
            else:
                self._player.command("seek", settings.seek_left)

        @keypress(settings.kb_menu_right)
        def menu_right():
            if self.menu.is_menu_shown:
                self.menu.menu_action('right')
            else:
                if self.is_in_intro:
                    self.skip_intro()
                else:
                    self._player.command("seek", settings.seek_right)

        @keypress(settings.kb_menu_up)
        def menu_up():
            if self.menu.is_menu_shown:
                self.menu.menu_action('up')
            else:
                if self.is_in_intro:
                    self.skip_intro()
                else:
                    self._player.command("seek", settings.seek_up)

        @keypress(settings.kb_menu_down)
        def menu_down():
            if self.menu.is_menu_shown:
                self.menu.menu_action('down')
            else:
                self._player.command("seek", settings.seek_down)

        @keypress(settings.kb_pause)
        def handle_pause():
            if self.menu.is_menu_shown:
                self.menu.menu_action('ok')
            else:
                self.toggle_pause()

        # This gives you an interactive python debugger prompt.
        @keypress(settings.kb_debug)
        def handle_debug():
            import pdb
            pdb.set_trace()

        @self._player.on_key_press('ctrl+c')
        def copy_current_sub():
            try:
                sub = self._player.sub_text
                pyperclip.copy(sub)
            except AttributeError:
                pass  # no subtitle available.

        def copy_screenshot(subtitles=True):
            includes = 'subtitles' if subtitles else 'video'
            from io import BytesIO
            import win32clipboard
            image = self._player.screenshot_raw(includes=includes)
            output = BytesIO()
            image.convert("RGB").save(output, "BMP")
            data = output.getvalue()[14:]
            output.close()
            win32clipboard.OpenClipboard()
            win32clipboard.EmptyClipboard()
            win32clipboard.SetClipboardData(win32clipboard.CF_DIB, data)
            win32clipboard.CloseClipboard()

        @self._player.on_key_press('ctrl+s')
        def copy_current_image():
            copy_screenshot(subtitles=True)

        @self._player.on_key_press('ctrl+w')
        def noop():
            return

        @self._player.on_key_press('ctrl+shift+s')
        def copy_current_image():
            copy_screenshot(subtitles=False)

        @self._player.on_key_press('j')
        def swap_subs():
            if self.current_sub_track and self.last_sub_track:
                self._player.sub = self.last_sub_track

        #
        # @self._player.on_key_press('ctrl+v')
        # def output_audio():
        #     import subprocess
        #     import string
        #     import unicodedata
        #     sub_delay = round(self._player.sub_delay, 4)  # round b/c of weird mpv precision
        #     sub_start = self._player.sub_start + sub_delay
        #     if sub_start:
        #         print("Outputting current subtitle...")
        #         valid_fn_chars = "-_.() %s%s" % (string.ascii_letters, string.digits)
        #         fn_dirty = "%s - %s" % (self._player.media_title, str(int(sub_start * 1000)))
        #         fn = unicodedata.normalize('NFKD', fn_dirty).encode('ASCII', 'ignore')
        #         fn = ''.join(chr(c) for c in fn if chr(c) in valid_fn_chars)
        #         aid = [x for x in self._player.track_list
        #                if x.get("type") == "audio" and x.get("selected")][0].get("id")
        #         subprocess.Popen([
        #             'mpv',
        #             self.url,
        #             '-o',
        #             '%s.mp3' % fn,
        #             '--no-video',
        #             '--start=%s' % sub_start,
        #             '--end=%s' % (self._player.sub_end + sub_delay),
        #             '--aid=%s' % aid,
        #         ])
        #         self._player.screenshot_to_file("%s.png" % fn, includes='video')
        #         with open('%s.txt' % fn, 'w+', encoding='utf-8') as f:
        #             f.write(self._player.sub_text)

        # @self._player.on_key_press('ctrl+a')
        # def toggle_auto_insert():
        #     self.auto_insert = not self.auto_insert
        #     self._player.show_text('Auto insert %s' % ("on" if self.auto_insert else "off"))

        @self._player.on_key_press('b')
        def make_clip():
            start = self._player.ab_loop_a
            end = self._player.ab_loop_b
            if start != 'no' and end != 'no':
                import subprocess
                import string
                import unicodedata
                valid_fn_chars = "-_.() %s%s" % (string.ascii_letters, string.digits)
                fn_dirty = "%s - %s" % (self._player.media_title, str(int(start * 1000)))
                fn = unicodedata.normalize('NFKD', fn_dirty).encode('ASCII', 'ignore')
                fn = ''.join(chr(c) for c in fn if chr(c) in valid_fn_chars)
                aid = [x for x in self._player.track_list
                       if x.get("type") == "audio" and x.get("selected")][0].get("id")
                sub = [x for x in self._player.track_list
                       if x.get("type") == "sub" and x.get("selected")]
                sid = sub[0].get("id") if sub else None
                options = [
                    'mpv',
                    self.url,
                    '-o',
                    fr"C:\Users\bshei\Videos\mpv\{fn}.mkv",
                    '--start=%s' % start,
                    '--end=%s' % end,
                    # '--aid=%s' % aid,
                ]
                # if sid:
                #     options.append('--sid=%s' % sid)
                subprocess.Popen(options)

        # Fires between episodes.
        @self._player.property_observer('eof-reached')
        def handle_end(_name, reached_end):
            self.last_sub_track = None
            self.current_sub_track = None
            if self._media_item and reached_end:
                has_lock = self._finished_lock.acquire(False)
                self.put_task(self.finished_callback, has_lock)

        # Fires at the end.
<<<<<<< HEAD
        @self._player.event_callback('idle')
        def handle_end_idle(event):
            self.last_sub_track = None
            self.current_sub_track = None
            if self._media_item:
                has_lock = self._finished_lock.acquire(False)
                self.put_task(self.finished_callback, has_lock)

        @self._player.property_observer('track-list')
        def track_switch(_name, tracks):
            def forced_or_signs(sub):
                return sub.get("forced") or (sub.get("title") and "signs" in sub.get("title").lower())
            if not tracks:
                return
            selected_sub_info = [x for x in self._player.track_list if x.get("type") == "sub" and x.get("selected")]
            if not selected_sub_info:
                return
            selected_sub = selected_sub_info[0].get("id")
            if selected_sub == self.current_sub_track:
                return
            if self.current_sub_track:
                self.last_sub_track = self.current_sub_track
            elif selected_sub_info[0]["external"]:
                # try to set the last sub track to english or first unknown
                english_info = [x for x in self._player.track_list if x.get("type") == "sub" and x.get("lang") == "eng"]
                # remove "forced" only if there's multiple
                if len(english_info) > 1:
                    english_info = [x for x in english_info if not forced_or_signs(x)]
                if english_info:
                    self.last_sub_track = english_info[0].get("id")
            if not self.last_sub_track and forced_or_signs(selected_sub_info[0]):
                return
            self.current_sub_track = selected_sub
=======
        @self._player.property_observer("playback-abort")
        def handle_end_idle(_name, value):
            if self._media_item and value:
                has_lock = self._finished_lock.acquire(False)
                self.put_task(self.finished_callback, has_lock)

        @self._player.event_callback('client-message')
        def handle_client_message(event):
            try:
                # Python-MPV 1.0 uses a class/struct combination now
                if hasattr(event, "as_dict"):
                    event = event.as_dict()
                    if 'event' in event:
                        event['event'] = event['event'].decode('utf-8')
                    if 'args' in event:
                        event['args'] = [d.decode('utf-8') for d in event['args']]

                if "event_id" in event:
                    args = event["event"]["args"]
                else:
                    args = event["args"]
                if len(args) == 0:
                    return
                if args[0] == "shim-menu-select":
                    # Apparently this can happen...
                    if args[1] == "inf":
                        return
                    self.menu.mouse_select(int(args[1]))
                elif args[0] == "shim-menu-click":
                    self.menu.menu_action("ok")
            except Exception:
                log.warning("Error when processing client-message.", exc_info=True)
>>>>>>> f9644861

    # Put a task to the event queue.
    # This ensures the task executes outside
    # of an event handler, which causes a crash.
    def put_task(self, func, *args):
        self.evt_queue.put([func, args])
        if self.action_trigger:
            self.action_trigger.set()

    # Trigger the timeline to update all
    # clients immediately.
    def timeline_handle(self):
        if self.timeline_trigger:
            self.timeline_trigger.set()

    def skip_intro(self):
        if self._media_item.media_type == MediaType.VIDEO:
            self._player.playback_time = self._media_item.intro_end
            self.timeline_handle()
            self.is_in_intro = False

    @synchronous('_lock')
    def update(self):
        if ((settings.skip_intro_always or settings.skip_intro_prompt)
            and self._media_item is not None and self._media_item.media_type == MediaType.VIDEO and self._media_item.intro_start is not None
            and self._player.playback_time is not None
            and self._player.playback_time > self._media_item.intro_start
            and self._player.playback_time < self._media_item.intro_end):
            
            if not self.is_in_intro:
                if settings.skip_intro_always and not self.intro_has_triggered:
                    self.intro_has_triggered = True
                    self.skip_intro()
                    self._player.show_text("Skipped Intro", 3000, 1)
                elif settings.skip_intro_prompt:
                    self._player.show_text("Seek to Skip Intro", 3000, 1)
            self.is_in_intro = True
        else:
            self.is_in_intro = False

        while not self.evt_queue.empty():
            func, args = self.evt_queue.get()
            func(*args)
        if self._media_item and not self._player.playback_abort:
            if not self.is_paused():
                self.last_update.restart()

    def play(self, media_item, offset=0):
        url = media_item.get_playback_url()
        if not url:        
            log.error("PlayerManager::play no URL found")
            return

        self._play_media(media_item, url, offset)

    @synchronous('_lock')
    def _play_media(self, media_item, url, offset=0):
        self.url = url
        self.menu.hide_menu()

        if settings.log_decisions:
            log.debug("Playing: {0}".format(url))

        self._player.play(self.url)
        self._player.wait_for_property("duration")
        if settings.fullscreen:
            self._player.fs = True
        self._player.force_media_title = media_item.get_proper_title()
        self._media_item  = media_item
        self.is_in_intro = False
        self.intro_has_triggered = False
        self.update_subtitle_visuals(False)
        self.upd_player_hide()
        self.external_subtitles = {}
        self.external_subtitles_rev = {}

        if win_utils:
            win_utils.raise_mpv()

        if offset > 0:
            self._player.playback_time = offset

        if media_item.media_type == MediaType.VIDEO and not media_item.is_transcode:
            audio_idx = media_item.get_audio_idx()
            if audio_idx is not None:
                log.debug("PlayerManager::play selecting audio stream index=%s" % audio_idx)
                self._player.audio = audio_idx

            sub_idx = media_item.get_subtitle_idx()
            xsub_id = media_item.get_external_sub_id()
            if sub_idx is not None:
                log.debug("PlayerManager::play selecting subtitle index=%s" % sub_idx)
                self._player.sub = sub_idx
            elif xsub_id is not None:
                log.debug("PlayerManager::play selecting external subtitle id=%s" % xsub_id)
                self.load_external_sub(xsub_id)
            else:
                self._player.sub = 'no'

        self._player.pause = False
        self.timeline_handle()
        if self._finished_lock.locked():
            self._finished_lock.release()

    def exec_stop_cmd(self):
        if settings.stop_cmd:
            os.system(settings.stop_cmd)

    @synchronous('_lock')
    def stop(self, playend=False):
        if not playend and (not self._media_item or self._player.playback_abort):
            self.exec_stop_cmd()
            return

        if not playend:
            log.debug("PlayerManager::stop stopping playback of %s" % self._media_item)

        if self._media_item.media_type == MediaType.VIDEO:
            self._media_item.terminate_transcode()

        self._media_item  = None
        self._player.command("stop")
        self._player.pause = False
        self.timeline_handle()

        if not playend:
            self.exec_stop_cmd()

    @synchronous('_lock')
    def get_volume(self, percent=False):
        if self._player:
            if not percent:
                return self._player.volume / 100
            return self._player.volume

    @synchronous('_lock')
    def toggle_pause(self):
        if not self._player.playback_abort:
            self._player.pause = not self._player.pause
        self.timeline_handle()

    @synchronous('_lock')
    def seek(self, offset):
        """
        Seek to ``offset`` seconds
        """
        if not self._player.playback_abort:
            if self.is_in_intro and offset > self._player.playback_time:
                self.skip_intro()
            else:
                self._player.playback_time = offset
        self.timeline_handle()

    @synchronous('_lock')
    def set_volume(self, pct):
        if not self._player.playback_abort:
            self._player.volume = pct
        self.timeline_handle()

    @synchronous('_lock')
    def get_state(self):
        if self._player.playback_abort:
            return "stopped"

        if self._player.pause:
            return "paused"

        return "playing"
    
    @synchronous('_lock')
    def is_paused(self):
        if not self._player.playback_abort:
            return self._player.pause
        return False

    @synchronous('_lock')
    def finished_callback(self, has_lock):
        if not self._media_item:
            return

        self._media_item.set_played()

        if self._media_item.is_multipart():
            if has_lock:
                log.debug("PlayerManager::finished_callback media is multi-part, checking for next part")
                # Try to select the next part
                next_part = self.__part+1
                if self._media_item.select_part(next_part):
                    self.__part = next_part
                    log.debug("PlayerManager::finished_callback starting next part")
                    self.play(self._media_item)
            else:
                log.debug("PlayerManager::finished_callback No lock, skipping...")
        
        elif self._media_item.parent.has_next and settings.auto_play:
            if has_lock:
                log.debug("PlayerManager::finished_callback starting next episode")
                self.play(self._media_item.parent.get_next().get_media_item(0))
            else:
                log.debug("PlayerManager::finished_callback No lock, skipping...")

        else:
            if settings.media_ended_cmd:
                os.system(settings.media_ended_cmd)
            log.debug("PlayerManager::finished_callback reached end")
            self.stop(playend=True)

    @synchronous('_lock')
    def watched_skip(self):
        if not self._media_item:
            return

        self._media_item.set_played()
        self.play_next()

    @synchronous('_lock')
    def unwatched_quit(self):
        if not self._media_item:
            return

        self._media_item.set_played(False)
        self.stop()

    @synchronous('_lock')
    def play_next(self):
        if self._media_item.parent.has_next:
            self.play(self._media_item.parent.get_next().get_media_item(0))
            return True
        return False

    @synchronous('_lock')
    def skip_to(self, key):
        media = self._media_item.parent.get_from_key(key)
        if media:
            self.play(media.get_media_item(0))
            return True
        return False

    @synchronous('_lock')
    def play_prev(self):
        if self._media_item.parent.has_prev:
            self.play(self._media_item.parent.get_prev().get_media_item(0))
            return True
        return False

    @synchronous('_lock')
    def restart_playback(self):
        current_time = self._player.playback_time
        self.play(self._media_item, current_time)
        return True

    @synchronous('_lock')
    def get_media_item_attr(self, attr, default=None):
        if self._media_item:
            return self._media_item.get_media_item_attr(attr, default)
        return default

    @synchronous('_lock')
    def set_streams(self, audio_uid, sub_uid):
        if not self._media_item.is_transcode:
            if audio_uid is not None:
                log.debug("PlayerManager::play selecting audio stream index=%s" % audio_uid)
                self._player.audio = self._media_item.audio_seq[audio_uid]

            if sub_uid == '0':
                log.debug("PlayerManager::play selecting subtitle stream (none)")
                self._player.sub = 'no'
            elif sub_uid is not None:
                log.debug("PlayerManager::play selecting subtitle stream index=%s" % sub_uid)
                if sub_uid in self._media_item.subtitle_seq:
                    self._player.sub = self._media_item.subtitle_seq[sub_uid]
                else:
                    log.debug("PlayerManager::play selecting external subtitle id=%s" % sub_uid)
                    self.load_external_sub(sub_uid)

        self._media_item.set_streams(audio_uid, sub_uid)

        if self._media_item.is_transcode:
            self.restart_playback()
        self.timeline_handle()
    
    @synchronous('_lock')
    def load_external_sub(self, sub_id):
        if sub_id in self.external_subtitles:
            self._player.sub = self.external_subtitles[sub_id]
        else:
            try:
                sub_url = self._media_item.get_external_sub(sub_id)
                if settings.log_decisions:
                    log.debug("Load External Subtitle: {0}".format(sub_url))
                self._player.sub_add(sub_url)
                self.external_subtitles[sub_id] = self._player.sub
                self.external_subtitles_rev[self._player.sub] = sub_id
            except SystemError:
                log.debug("PlayerManager::could not load external subtitle")

    def get_track_ids(self):
        if self._media_item.is_transcode:
            return self._media_item.get_transcode_streams()
        else:
            aid, sid = None, None
            if self._player.sub and self._player.sub != 'no':
                if self._player.sub in self.external_subtitles_rev:
                    sid = self.external_subtitles_rev.get(self._player.sub, '')
                else:
                    sid = self._media_item.subtitle_uid.get(self._player.sub, '')

            if self._player.audio != 'no':
                aid = self._media_item.audio_uid.get(self._player.audio, '')
            return aid, sid

    def update_subtitle_visuals(self, restart_transcode=True):
        if self._media_item.is_transcode:
            if restart_transcode:
                self.restart_playback()
        else:
            self._player.sub_pos = SUBTITLE_POS[settings.subtitle_position]
            self._player.sub_scale = settings.subtitle_size / 100
            self._player.sub_color = settings.subtitle_color
        self.timeline_handle()

    def upd_player_hide(self):
        self._player.keep_open = self._media_item.parent.has_next
    
    def terminate(self):
        self.stop()
        if is_using_ext_mpv:
            self._player.terminate()

playerManager = PlayerManager()<|MERGE_RESOLUTION|>--- conflicted
+++ resolved
@@ -106,7 +106,13 @@
                 }
             )
 
-<<<<<<< HEAD
+        if settings.menu_mouse:
+            if is_using_ext_mpv:
+                mpv_options["script"] = get_resource("mouse.lua")
+            else:
+                mpv_options["scripts"] = get_resource("mouse.lua")
+
+        # TODO make this compatible with the mouse thing
         conf_dir = Path(confdir("plex-mpv-shim"))
         log_dir = conf_dir / "mpv.log"
         scripts = ":".join([str(x) for x in (conf_dir / "scripts").glob("*.lua")])
@@ -117,13 +123,6 @@
             'scripts': scripts,
             'log-file': log_dir,
         })
-=======
-        if settings.menu_mouse:
-            if is_using_ext_mpv:
-                mpv_options["script"] = get_resource("mouse.lua")
-            else:
-                mpv_options["scripts"] = get_resource("mouse.lua")
->>>>>>> f9644861
 
         if not (settings.mpv_ext and settings.mpv_ext_no_ovr):
             mpv_options["include"] = conffile.get(APP_NAME, "mpv.conf", True)
@@ -377,20 +376,44 @@
                 has_lock = self._finished_lock.acquire(False)
                 self.put_task(self.finished_callback, has_lock)
 
-        # Fires at the end.
-<<<<<<< HEAD
-        @self._player.event_callback('idle')
-        def handle_end_idle(event):
-            self.last_sub_track = None
-            self.current_sub_track = None
-            if self._media_item:
+        @self._player.property_observer("playback-abort")
+        def handle_end_idle(_name, value):
+            if self._media_item and value:
                 has_lock = self._finished_lock.acquire(False)
                 self.put_task(self.finished_callback, has_lock)
+
+        @self._player.event_callback('client-message')
+        def handle_client_message(event):
+            try:
+                # Python-MPV 1.0 uses a class/struct combination now
+                if hasattr(event, "as_dict"):
+                    event = event.as_dict()
+                    if 'event' in event:
+                        event['event'] = event['event'].decode('utf-8')
+                    if 'args' in event:
+                        event['args'] = [d.decode('utf-8') for d in event['args']]
+
+                if "event_id" in event:
+                    args = event["event"]["args"]
+                else:
+                    args = event["args"]
+                if len(args) == 0:
+                    return
+                if args[0] == "shim-menu-select":
+                    # Apparently this can happen...
+                    if args[1] == "inf":
+                        return
+                    self.menu.mouse_select(int(args[1]))
+                elif args[0] == "shim-menu-click":
+                    self.menu.menu_action("ok")
+            except Exception:
+                log.warning("Error when processing client-message.", exc_info=True)
 
         @self._player.property_observer('track-list')
         def track_switch(_name, tracks):
             def forced_or_signs(sub):
                 return sub.get("forced") or (sub.get("title") and "signs" in sub.get("title").lower())
+
             if not tracks:
                 return
             selected_sub_info = [x for x in self._player.track_list if x.get("type") == "sub" and x.get("selected")]
@@ -412,40 +435,6 @@
             if not self.last_sub_track and forced_or_signs(selected_sub_info[0]):
                 return
             self.current_sub_track = selected_sub
-=======
-        @self._player.property_observer("playback-abort")
-        def handle_end_idle(_name, value):
-            if self._media_item and value:
-                has_lock = self._finished_lock.acquire(False)
-                self.put_task(self.finished_callback, has_lock)
-
-        @self._player.event_callback('client-message')
-        def handle_client_message(event):
-            try:
-                # Python-MPV 1.0 uses a class/struct combination now
-                if hasattr(event, "as_dict"):
-                    event = event.as_dict()
-                    if 'event' in event:
-                        event['event'] = event['event'].decode('utf-8')
-                    if 'args' in event:
-                        event['args'] = [d.decode('utf-8') for d in event['args']]
-
-                if "event_id" in event:
-                    args = event["event"]["args"]
-                else:
-                    args = event["args"]
-                if len(args) == 0:
-                    return
-                if args[0] == "shim-menu-select":
-                    # Apparently this can happen...
-                    if args[1] == "inf":
-                        return
-                    self.menu.mouse_select(int(args[1]))
-                elif args[0] == "shim-menu-click":
-                    self.menu.menu_action("ok")
-            except Exception:
-                log.warning("Error when processing client-message.", exc_info=True)
->>>>>>> f9644861
 
     # Put a task to the event queue.
     # This ensures the task executes outside
