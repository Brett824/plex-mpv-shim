from queue import Queue, LifoQueue
from .bulk_subtitle import process_series
from .conf import settings
from .utils import mpv_color_to_plex
from .video_profile import VideoProfileManager
from .svp_integration import SVPManager
import time
import logging

log = logging.getLogger('menu')

TRANSCODE_LEVELS = (
    ("1080p 20 Mbps", 20000),
    ("1080p 12 Mbps", 12000),
    ("1080p 10 Mbps", 10000),
    ("720p 4 Mbps", 4000),
    ("720p 3 Mbps", 3000),
    ("720p 2 Mbps", 2000),
    ("480p 1.5 Mbps", 1500),
    ("328p 0.7 Mbps", 720),
    ("240p 0.3 Mbps", 320),
    ("160p 0.2 Mbps", 208),
)

COLOR_LIST = (
    ("White", "#FFFFFFFF"),
    ("Yellow", "#FFFFEE00"),
    ("Black", "#FF000000"),
    ("Cyan", "#FF00FFFF"),
    ("Blue", "#FF0000FF"),
    ("Green", "#FF00FF00"),
    ("Magenta", "#FFEE00EE"),
    ("Red", "#FFFF0000"),
    ("Gray", "#FF808080"),
)

SIZE_LIST = (
    ("Tiny", 50),
    ("Small", 75),
    ("Normal", 100),
    ("Large", 125),
    ("Huge", 200),
)

HEX_TO_COLOR = {v:c for c,v in COLOR_LIST}

class OSDMenu(object):
    def __init__(self, playerManager):
        self.playerManager = playerManager

        self.is_menu_shown = False
        self.menu_title = ""
        self.menu_stack = LifoQueue()
        self.menu_list = []
        self.menu_selection = 0
        self.menu_tmp = None
        self.original_osd_color = playerManager._player.osd_back_color
        self.original_osd_size = playerManager._player.osd_font_size

        self.profile_menu = None
        if settings.shader_pack_enable:
            try:
                profile_manager = VideoProfileManager(self, playerManager)
                self.profile_menu = profile_manager.menu_action
            except Exception:
                log.error("Could not load profile manager.", exc_info=True)
        
        self.svp_menu = None
        try:
            self.svp_menu = SVPManager(self, playerManager)
        except Exception:
            log.error("Could not load SVP integration.", exc_info=True)

    # The menu is a bit of a hack...
    # It works using multiline OSD.
    # We also have to force the window to open.

    def refresh_menu(self):
        if not self.is_menu_shown:
            return
        
        items = self.menu_list
        selected_item = self.menu_selection

        menu_text = "{0}".format(self.menu_title)
        for i, item in enumerate(items):
            fmt = "\n   {0}"
            if i == selected_item:
                fmt = "\n   **{0}**"
            menu_text += fmt.format(item[0])

        self.playerManager._player.show_text(menu_text,2**30,1)

    def show_menu(self):
        self.is_menu_shown = True
        player = self.playerManager._player
        player.osd_back_color = '#CC333333'
        player.osd_font_size = 40

        if hasattr(player, 'osc'):
            player.osc = False
        
        self.menu_title = "Main Menu"
        self.menu_selection = 0

        if self.playerManager._media_item and not player.playback_abort:
            self.menu_list = [
                ("Change Audio", self.change_audio_menu),
                ("Change Subtitles", self.change_subtitle_menu),
                ("Change Video Quality", self.change_transcode_quality),
            ]
            if self.profile_menu is not None:
                self.menu_list.append(("Change Video Playback Profile", self.profile_menu))
<<<<<<< HEAD
            if self.playerManager._video.parent.is_tv:
=======
            if self.playerManager._media_item.parent.is_tv:
>>>>>>> c0dbf148
                self.menu_list.append(("Auto Set Audio/Subtitles (Entire Series)", self.change_tracks_menu))
            self.menu_list.append(("Quit and Mark Unwatched", self.unwatched_menu_handle))
        else:
            self.menu_list = []
            if self.profile_menu is not None:
                self.menu_list.append(("Video Playback Profiles", self.profile_menu))

        if self.svp_menu is not None and self.svp_menu.is_available():
            self.menu_list.append(("SVP Settings", self.svp_menu.menu_action))

        self.menu_list.extend([
            ("Preferences", self.preferences_menu),
            ("Close Menu", self.hide_menu)
        ])

        self.refresh_menu()
        
        # Wait until the menu renders to pause.
        time.sleep(0.2)

        if player.playback_abort:
            player.force_window = True
            player.keep_open = True
            player.play("")
            if settings.fullscreen:
                player.fs = True
        else:
            player.pause = True

    def hide_menu(self):
        player = self.playerManager._player
        if self.is_menu_shown:
            player.osd_back_color = self.original_osd_color
            player.osd_font_size = self.original_osd_size
            player.show_text("",0,0)
            player.force_window = False
            player.keep_open = False

            if hasattr(player, 'osc'):
                player.osc = settings.enable_osc

            if player.playback_abort:
                player.play("")
            else:
                player.pause = False

        self.is_menu_shown = False

    def put_menu(self, title, entries=None, selected=0):
        if entries is None:
            entries = []

        self.menu_stack.put((self.menu_title, self.menu_list, self.menu_selection))
        self.menu_title = title
        self.menu_list = entries
        self.menu_selection = selected

    def menu_action(self, action):
        if not self.is_menu_shown and action in ("home", "ok"):
            self.show_menu()
        else:
            if action == "up":
                self.menu_selection = (self.menu_selection - 1) % len(self.menu_list)
            elif action == "down":
                self.menu_selection = (self.menu_selection + 1) % len(self.menu_list)
            elif action == "back":
                if self.menu_stack.empty():
                    self.hide_menu()
                else:
                    self.menu_title, self.menu_list, self.menu_selection = self.menu_stack.get_nowait()
            elif action == "ok":
                self.menu_list[self.menu_selection][1]()
            elif action == "home":
                self.show_menu()
            self.refresh_menu()

    def change_audio_menu_handle(self):
        if self.playerManager._media_item.is_transcode:
            self.playerManager.put_task(self.playerManager.set_streams, self.menu_list[self.menu_selection][2], None)
            self.playerManager.timeline_handle()
        else:
            self.playerManager.set_streams(self.menu_list[self.menu_selection][2], None)
        self.menu_action("back")

    def change_audio_menu(self):
        self.put_menu("Select Audio Track")

        selected_aid, _ = self.playerManager.get_track_ids()
        audio_streams = self.playerManager._media_item._part_node.findall("./Stream[@streamType='2']")
        for i, audio_track in enumerate(audio_streams):
            aid = audio_track.get("id")
            self.menu_list.append([
                "{0} ({1})".format(audio_track.get("displayTitle"), audio_track.get("title")),
                self.change_audio_menu_handle,
                aid
            ])
            if aid == selected_aid:
                self.menu_selection = i
    
    def change_subtitle_menu_handle(self):
        if self.playerManager._media_item.is_transcode:
            self.playerManager.put_task(self.playerManager.set_streams, None, self.menu_list[self.menu_selection][2])
            self.playerManager.timeline_handle()
        else:
            self.playerManager.set_streams(None, self.menu_list[self.menu_selection][2])
        self.menu_action("back")

    def change_subtitle_menu(self):
        self.put_menu("Select Subtitle Track")

        _, selected_sid = self.playerManager.get_track_ids()
        subtitle_streams = self.playerManager._media_item._part_node.findall("./Stream[@streamType='3']")
        self.menu_list.append(["None", self.change_subtitle_menu_handle, "0"])
        for i, subtitle_track in enumerate(subtitle_streams):
            sid = subtitle_track.get("id")
            self.menu_list.append([
                "{0} ({1})".format(subtitle_track.get("displayTitle"), subtitle_track.get("title")),
                self.change_subtitle_menu_handle,
                sid
            ])
            if sid == selected_sid:
                self.menu_selection = i+1

    def change_transcode_quality_handle(self):
        bitrate = self.menu_list[self.menu_selection][2]
        if bitrate == "none":
            self.playerManager._media_item.set_trs_override(None, False, False)
        elif bitrate == "max":
            self.playerManager._media_item.set_trs_override(None, True, False)
        else:
            self.playerManager._media_item.set_trs_override(bitrate, True, True)
        
        self.menu_action("back")
        self.playerManager.put_task(self.playerManager.restart_playback)
        self.playerManager.timeline_handle()

    def change_transcode_quality(self):
        handle = self.change_transcode_quality_handle
        self.put_menu("Select Transcode Quality", [
            ("No Transcode", handle, "none"),
            ("Maximum", handle, "max")
        ])

        for item in TRANSCODE_LEVELS:
            self.menu_list.append((item[0], handle, item[1]))

        self.menu_selection = 7
        cur_bitrate = self.playerManager._media_item.get_transcode_bitrate()
        for i, option in enumerate(self.menu_list):
            if cur_bitrate == option[2]:
                self.menu_selection = i

    def change_tracks_handle(self):
        mode = self.menu_list[self.menu_selection][2]
        parentSeriesKey = self.playerManager._media_item.parent.tree.find("./").get("parentKey") + "/children"
        url = self.playerManager._media_item.parent.get_path(parentSeriesKey)
        process_series(mode, url, self.playerManager)

    def change_tracks_manual_s1(self):
        self.change_audio_menu()
        for item in self.menu_list:
            item[1] = self.change_tracks_manual_s2
    
    def change_tracks_manual_s2(self):
        self.menu_tmp = self.menu_selection
        self.change_subtitle_menu()
        for item in self.menu_list:
            item[1] = self.change_tracks_manual_s3
    
    def change_tracks_manual_s3(self):
        aid, sid = self.menu_tmp, self.menu_selection - 1
        # Pop 3 menu items.
        for i in range(3):
            self.menu_action("back")
        parentSeriesKey = self.playerManager._media_item.parent.tree.find("./").get("parentKey") + "/children"
        url = self.playerManager._media_item.parent.get_path(parentSeriesKey)
        process_series("manual", url, self.playerManager, aid, sid)

    def change_tracks_menu(self):
        self.put_menu("Select Audio/Subtitle for Series", [
            ("English Audio", self.change_tracks_handle, "dubbed"),
            ("Japanese Audio w/ English Subtitles", self.change_tracks_handle, "subbed"),
            ("Manual by Track Index (Less Reliable)", self.change_tracks_manual_s1),
        ])

    def settings_toggle_bool(self):
        _, _, key, name = self.menu_list[self.menu_selection]
        setattr(settings, key, not getattr(settings, key))
        settings.save()
        self.menu_list[self.menu_selection] = self.get_settings_toggle(name, key)

    def get_settings_toggle(self, name, setting):
        return (
            "{0}: {1}".format(name, getattr(settings, setting)),
            self.settings_toggle_bool,
            setting,
            name
        )

    def transcode_settings_handle(self):
        settings.transcode_kbps = self.menu_list[self.menu_selection][2]
        settings.save()

        # Need to re-render preferences menu.
        for i in range(2):
            self.menu_action("back")
        self.preferences_menu()

    def transcode_settings_menu(self):
        self.put_menu("Select Default Transcode Profile")
        handle = self.transcode_settings_handle

        for i, item in enumerate(TRANSCODE_LEVELS):
            self.menu_list.append((item[0], handle, item[1]))
            if settings.transcode_kbps == item[1]:
                self.menu_selection = i

    def get_subtitle_color(self, color):
        if color in HEX_TO_COLOR:
            return HEX_TO_COLOR[color]
        else:
            return mpv_color_to_plex(color)

    def sub_settings_handle(self):
        setting_name = self.menu_list[self.menu_selection][2]
        value = self.menu_list[self.menu_selection][3]
        setattr(settings, setting_name, value)
        settings.save()

        # Need to re-render preferences menu.
        for i in range(2):
            self.menu_action("back")
        self.preferences_menu()

        if self.playerManager._media_item.is_transcode:
            if setting_name == "subtitle_size":
                self.playerManager.put_task(self.playerManager.update_subtitle_visuals)
        else:
            self.playerManager.update_subtitle_visuals()

    def subtitle_color_menu(self):
        self.put_menu("Select Subtitle Color", [
            (name, self.sub_settings_handle, "subtitle_color", color)
            for name, color in COLOR_LIST
        ])

    def subtitle_size_menu(self):
        self.put_menu("Select Subtitle Size", [
            (name, self.sub_settings_handle, "subtitle_size", size)
            for name, size in SIZE_LIST
        ], selected=2)

    def subtitle_position_menu(self):
        self.put_menu("Select Subtitle Position", [
            ("Bottom", self.sub_settings_handle, "subtitle_position", "bottom"),
            ("Top", self.sub_settings_handle, "subtitle_position", "top"),
            ("Middle", self.sub_settings_handle, "subtitle_position", "middle"),
        ])

    def preferences_menu(self):
        self.put_menu("Preferences", [
            self.get_settings_toggle("Always Skip Intros", "skip_intro_always"),
            self.get_settings_toggle("Ask to Skip Intros", "skip_intro_prompt"),
            ("Transcode Quality: {0:0.1f} Mbps".format(settings.transcode_kbps/1000), self.transcode_settings_menu),
            ("Subtitle Size: {0}".format(settings.subtitle_size), self.subtitle_size_menu),
            ("Subtitle Position: {0}".format(settings.subtitle_position), self.subtitle_position_menu),
            ("Subtitle Color: {0}".format(self.get_subtitle_color(settings.subtitle_color)), self.subtitle_color_menu),
            self.get_settings_toggle("Auto Play", "auto_play"),
            self.get_settings_toggle("Always Transcode", "always_transcode"),
            self.get_settings_toggle("Adaptive Transcode", "adaptive_transcode"),
            self.get_settings_toggle("Always Transcode", "always_transcode"),
            self.get_settings_toggle("Limit Direct Play", "direct_limit"),
            self.get_settings_toggle("Auto Fullscreen", "fullscreen"),
            self.get_settings_toggle("Media Key Seek", "media_key_seek"),
        ])

    def unwatched_menu_handle(self):
        self.playerManager.put_task(self.playerManager.unwatched_quit)
        self.playerManager.timeline_handle()<|MERGE_RESOLUTION|>--- conflicted
+++ resolved
@@ -111,11 +111,7 @@
             ]
             if self.profile_menu is not None:
                 self.menu_list.append(("Change Video Playback Profile", self.profile_menu))
-<<<<<<< HEAD
-            if self.playerManager._video.parent.is_tv:
-=======
             if self.playerManager._media_item.parent.is_tv:
->>>>>>> c0dbf148
                 self.menu_list.append(("Auto Set Audio/Subtitles (Entire Series)", self.change_tracks_menu))
             self.menu_list.append(("Quit and Mark Unwatched", self.unwatched_menu_handle))
         else:
