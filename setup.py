--- conflicted
+++ resolved
@@ -5,11 +5,7 @@
 
 setup(
     name='plex-mpv-shim',
-<<<<<<< HEAD
-    version='1.9.0',
-=======
     version='1.10.3',
->>>>>>> c0dbf148
     author="Ian Walton",
     author_email="iwalton3@gmail.com",
     description="Cast media from Plex Mobile and Web apps to MPV. (Unofficial)",
